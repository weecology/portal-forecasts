library(tidyverse)
library(lubridate)
library(zoo)
library(ggplot2)

<<<<<<< HEAD
#Get all model aic values and calculate akaike weights
compile_aic_weights = function(forecast_folder='./predictions'){
  model_aic_filenames = list.files(forecast_folder, full.names = TRUE, recursive = TRUE)
  model_aic_filenames = model_aic_filenames[grepl('aic_weights',model_aic_filenames)]

  all_model_aic = purrr::map(model_aic_filenames, ~read.csv(.x, na.strings = '', stringsAsFactors = FALSE)) %>% 
    bind_rows()

  all_weights = all_model_aic %>%
    group_by(date,currency, level, species) %>%
    mutate(delta_aic = aic-min(aic), weight = exp(-0.5*delta_aic) / sum(exp(-0.5*delta_aic))) %>%
    ungroup()
  return(all_weights)
=======
#' Return normalized path for all operating systems
#'
#' @param ReferencePath a path to join with current working directory
#' @param BasePath Current working directory else path given
#'
#' @return
#' @export
#' @examples
#' FullPath('PortalData/Rodents/Portal_rodent.csv')
#' FullPath('PortalData/Rodents/Portal_rodent.csv', '~')
FullPath <- function( ReferencePath, BasePath=getwd()){
  BasePath = normalizePath(BasePath)
  ReferencePath = normalizePath(ReferencePath)
  Path = normalizePath(file.path(BasePath, ReferencePath), mustWork = FALSE)
  return (Path)
>>>>>>> 833de336
}

#Create the ensemble model from all other forecasts
#Uses the weighted mean and weighted sample variance
#https://en.wikipedia.org/wiki/Weighted_arithmetic_mean
make_ensemble=function(all_forecasts, models_to_use=NA, CI_level = 0.9){
  weights = compile_aic_weights()
  
  CI_sd = qnorm((1-CI_level)/2, lower.tail = FALSE)
  
  weighted_estimates = all_forecasts %>%
    left_join(weights, by=c('date','model','currency','level','species')) %>%
    group_by(date, NewMoonNumber, forecastmonth, forecastyear,level, currency, species) %>%
    summarise(weighted_estimate = sum(estimate*weight), 
              weighted_var = sum((weight*(estimate - weighted_estimate))^2)) %>%
    ungroup()
  
  ensemble = weighted_estimates %>%
    mutate(LowerPI= weighted_estimate - sqrt(weighted_var)*CI_sd, 
           UpperPI= weighted_estimate + sqrt(weighted_var)*CI_sd) %>%
    rename(estimate = weighted_estimate) %>%
    select(-weighted_var)
  
  ensemble$model='Ensemble'
  return(ensemble)
}

get_sp_predicts = function(data, lvl, lead_time) {
  data = transform(data, forecast_date = as.yearmon(paste(forecastmonth, "/", forecastyear, sep =
                                                            ""), format = "%m/%Y")) %>% transform(date = as.Date(date, "%Y-%m-%d"))
  data1 = filter(data, level == lvl,
                 date == max(as.Date(date)))
  target_moon = min(data1$NewMoonNumber) + (lead_time - 1)
  data2 = filter(data1, NewMoonNumber == target_moon)
}

plot_data = function(data, lvl, observed = NULL) {
  if (!is.null(observed)){
    observed = filter(observed, level == lvl)
  }
  sp_predict = ggplot(data,
                       aes(
                         x = estimate,
                         y = reorder(species, estimate),
                         xmin = LowerPI,
                         xmax = UpperPI
                         )) +
    geom_point() +
    geom_errorbarh() +
    ggtitle(paste(data$forecast_date[2], lvl, sep = " ")) + # should make title better somehow
    ylab("Species") +
    xlab("Abundance")
  if (!is.null(observed)) {
    joined_data = left_join(data, observed, by = "species")
    joined_data[is.na(joined_data)] = 0
    sp_predict = sp_predict +
      geom_point(data = joined_data, mapping = aes(x = actual, y = species),
                 color = "blue")
  }
  plot(sp_predict)
}


#' Compares forecasts to observations over different lead times.
#' Error can be any function. The level, species, and currency columns from
#' observations and forecasts must have matching values.
#'
#' Will only return values where there are matching comparison columns (currency, level, species)
#'
#' @param observations dataframe Has the columns NewMoonNumber, currency, level, species, actual
#' @param forecasts dataframe passes the forecast validity check. Must have matching values in
#'                  the comparison columns
#' @param error_metric chr either 'mse' for mean squared error or 'likelihood' for the likelihood of the observation
#' assuming the estimate and PI's fit a normal distribution
#' @param ci_value int The value of the forecast confidence interval to scale PI values for the likelihood metric
#' @return data.frame Data.frame with the columns model, error, lead_time, level, species, currency
#'
calculate_forecast_error = function(observations, forecasts, error_metric='MSE', ci_value=90){
  #The tibble datatype output from dplyr causes issues here
  observations = as.data.frame(observations)
  forecasts = as.data.frame(forecasts)

  if(!forecast_is_valid(forecasts)) stop('Forecast dataframe not valid')

  valid_observation_columns = c('NewMoonNumber','currency','level','species','actual')
  if(!all(valid_observation_columns %in% colnames(observations))) stop('observation data.frame does not have valid column names')

  #At least 1 matching value must be in each of these columns in the observations and forecasts
  #TODO: Ensure matching rows in all 3 columns at once instead of just one at a time.
  column_check=c()
  for(column in c('currency','level','species')){
    if(!any(unique(observations[,column]) %in% unique(forecasts[,column]))) column_check=c(column_check, column)
  }
  if(length(column_check)>0) stop(paste('Comparison columns do not match: ',column_check, collaps=' '))

  #Calculate error
  if(error_metric == 'MSE'){
    comparisons = forecasts %>%
      inner_join(observations, by=c('NewMoonNumber','currency','level','species')) %>%
      group_by(date, model, NewMoonNumber, currency, level, species) %>%
      summarise(error=(estimate-actual)^2) %>%
      ungroup()
  } else if(error_metric == 'Likelihood') {
    stop('Likelihood not implimented yet')
  } else {
    stop(paste0('Error metric unknown: ',error_metric))
  }

  #Summarize to mean error by lead time. Lead time is number of new moons ahead of when the forecast was made.
  #This assumes a forecast was made with only the data available prior to the first NewMoonDate in the series.
  #TODO: Make the lead time the actual days or weeks once more frequent forecasts are being made( see #37)
  forecast_date_new_moon_number = comparisons %>%
    group_by(date) %>%
    summarise(new_moon_of_forecast = min(NewMoonNumber)-1) %>%
    ungroup()

  comparisons_with_lead_time = comparisons %>%
    left_join(forecast_date_new_moon_number, by='date') %>%
    mutate(lead_time=NewMoonNumber - new_moon_of_forecast) %>%
    select(-new_moon_of_forecast, -NewMoonNumber, -date)

  comparisons_model_summary = comparisons_with_lead_time %>%
    group_by(model, currency, level, species, lead_time) %>%
    summarize(error=mean(error))

  return(comparisons_model_summary)
}

#' Plot the output of calculate_forecast_error(). Lead time on the x-axis,
#' error on the y-axis, different colored lines are different models.
#'
#' @param error_df data.frame The output from calculate_foreast_error()
#' @param level str Valid level
#' @param species str Valid species
#' @param currency str Valid currency
#' @param error_metric str error metric used
plot_lead_time_errors=function(error_df, level, species, currency, error_metric){
  plot_title = paste0('Level: ',level,', Species: ',species,', Currency: ',currency)

  graph = ggplot(error_df, aes(x=lead_time, y=error, group=model, color=model)) +
            geom_point()+
            geom_line() +
            labs(y=error_metric,x='Lead Time (New Moons)', title=plot_title)
  plot(graph)
}

#' Ensure that a forecast file is in the correct format
#'
#' Tools for working with forecast data expect a certain format.
#' This ensures a forecast file meets those formats. All column
#' and variable names are case sensitive. For specification see:
#' https://github.com/weecology/portalPredictions/wiki/forecast-file-format
#'
#' @param forecast_df dataframe A dataframe read from a raw forecast file
#' @param verbose boolean Output warnings of specific violations
#' @return boolean

forecast_is_valid=function(forecast_df, verbose=FALSE){
  is_valid=TRUE
  violations=c()
  #Define valid valeus
  valid_columns = c('date','forecastmonth','forecastyear','NewMoonNumber','model','currency',
                    'level','species','estimate','LowerPI','UpperPI')
  valid_currencies = c('abundance','richness','biomass','energy')
  valid_levels = paste('Plot',1:24,' ', sep = '')
  valid_levels = c('All','Controls','FullExclosure','KratExclosure', valid_levels)
  valid_species = c('total','BA','DM','DO','DS','OL','OT','PB','PE','PF','PH','PI','PL','PM','PP','RF','RM','RO','SF','SH','SO','NA')

  #Colnames should match exactly, case and everything, no more, no less.
  #The rest of the check depend on valid column names, so bail out early
  #if this does not pass.
  if(!(all(colnames(forecast_df) %in% valid_columns) & all(valid_columns %in% colnames(forecast_df)))){
    if(verbose) print('Forecast file column names invalid')
    return(FALSE)
  }

  #date must be in the format YYYY-MM-DD. as.Date() will return NA if it
  #doesn't match this exactly.
  #TODO: Account for dates that are formatted correctly but potentially many years off.
  forecast_df$date = base::as.Date(forecast_df$date, '%Y-%m-%d')
  if(any(is.na(forecast_df$date))) { is_valid=FALSE; violations = c('date', violations) }

  #All of these must be ones listed in the forecast format wiki.
  if(!all(unique(forecast_df$currency) %in% valid_currencies)) { is_valid=FALSE; violations = c('currency', violations) }
  if(!all(unique(forecast_df$level) %in% valid_levels)) { is_valid=FALSE; violations = c('level', violations) }
  if(!all(unique(forecast_df$species) %in% valid_species)) { is_valid=FALSE; violations = c('species', violations) }

  #Estimates and PI's cannot have NA values
  if(any(is.na(forecast_df$estimate))) { is_valid=FALSE; violations = c('NA esimates', violations) }
  if(any(is.na(forecast_df$LowerPI))) { is_valid=FALSE; violations = c('NA LowerPI', violations) }
  if(any(is.na(forecast_df$UpperPI))) { is_valid=FALSE; violations = c('NA UpperPI', violations) }

  if(verbose & length(violations)>0) print(paste('Forecast validation failed: ', violations), sep='')
  return(is_valid)
}


#' Collect all seperate forecasts file into a single dataframe.
#'
#' The base folder can include subfolders.
#' Will only include files which pass validation. Will issue
#' warnings if a file isn't valid. If verbose is True it will
#' print specifics about the validation.
#'
#' @param forecast_folder str Base folder holding all forecast files
#' @param verbose bool Output info on file violations
#' @return dataframe combined forecasts
compile_forecasts=function(forecast_folder='./predictions', verbose=FALSE){
  forecast_filenames = list.files(forecast_folder, full.names = TRUE, recursive = TRUE)
  #aic_weight files are also stored here and there can be many. 
  forecast_filenames = forecast_filenames[!grepl('aic_weights',forecast_filenames)]
  all_forecasts=data.frame()

  for(this_forecast_file in forecast_filenames){
    this_forecast_data = try(read.csv(this_forecast_file, na.strings = '', stringsAsFactors = FALSE))
    if(class(this_forecast_data) %in% 'try-error'){
      if(verbose){
        print(paste('File not readable: ',this_forecast_file, sep=''))
      } else {
        warning(paste('File not readable: ',this_forecast_file, sep=''))
      }
      next
    }

    if(verbose) print(paste('Testing file ',this_forecast_file,sep=''))
    if(forecast_is_valid(this_forecast_data, verbose=verbose)){
      if(verbose) {
        print(paste('File format is valid: ', this_forecast_file, sep=''))
        print('-------')
      }
      all_forecasts = all_forecasts %>%
        dplyr::bind_rows(this_forecast_data)
    } else {
      if(verbose){
        print(paste('File format not valid: ', this_forecast_file, sep=''))
        print('-------')
      } else{
        warning(paste('File format not valid: ', this_forecast_file, sep=''))
      }
    }
  }

  return(all_forecasts)
}

#' Download the PortalData repo
#'
#' This downloads the latest portal data regardless if they are
#' actually updated or not.
#'
#' TODO: incorperate data retriever into this when it's pointed at the github repo
#' @return None
download_observations = function(base_folder='~/'){
  base_folder=path.expand(base_folder)
  zip_download_path='https://github.com/weecology/PortalData/archive/master.zip'
  zip_download_dest=paste0(base_folder,'PortalData.zip')
  download.file(zip_download_path, zip_download_dest, quiet = TRUE)

  final_data_folder=paste0(base_folder,'PortalData')

  #Clear out the old files in the data folder without doing potentially dangerous
  #recursive deleting.
  if(file.exists(final_data_folder)) {
    old_files=list.files(final_data_folder, full.names = TRUE, all.files = TRUE, recursive = TRUE, include.dirs = FALSE)
    file.remove(old_files)
    old_dirs=list.files(final_data_folder, full.names = TRUE, recursive = TRUE, include.dirs = TRUE)
    file.remove(old_dirs)
  }

  #Github serves this up with the -master extension. Unzip and rename to remove that.
  unzip(zip_download_dest, exdir=base_folder)
  file.remove(zip_download_dest)
  file.rename(paste0(base_folder,'PortalData-master'), final_data_folder)
}

#' Check if there are new rodent observations. This only checks the
#' Portal_rodent.csv file. If other things are updated this function
#' will not show that there is new data available.
#'
#' @return bool True if new observations are available
observations_are_new = function(base_folder=normalizePath('~')){
  md5_file = FullPath('Portal_rodent.md5')
  rodent_file = FullPath('PortalData/Rodents/Portal_rodent.csv', base_folder)
  if(!file.exists(rodent_file)) stop('Rodent observations not present. Please run download_observations()')

  if(!file.exists(md5_file)) {
    old_md5=''
  } else {
    old_md5 = read.csv(md5_file, header = FALSE, stringsAsFactors = FALSE)$V1
  }

  new_md5 = as.character(tools::md5sum(rodent_file))

  if(old_md5 == new_md5){
    return(FALSE)
  } else {
    sink(md5_file)
    writeLines(new_md5)
    sink()
    return(TRUE)
  }

}

<|MERGE_RESOLUTION|>--- conflicted
+++ resolved
@@ -3,21 +3,6 @@
 library(zoo)
 library(ggplot2)
 
-<<<<<<< HEAD
-#Get all model aic values and calculate akaike weights
-compile_aic_weights = function(forecast_folder='./predictions'){
-  model_aic_filenames = list.files(forecast_folder, full.names = TRUE, recursive = TRUE)
-  model_aic_filenames = model_aic_filenames[grepl('aic_weights',model_aic_filenames)]
-
-  all_model_aic = purrr::map(model_aic_filenames, ~read.csv(.x, na.strings = '', stringsAsFactors = FALSE)) %>% 
-    bind_rows()
-
-  all_weights = all_model_aic %>%
-    group_by(date,currency, level, species) %>%
-    mutate(delta_aic = aic-min(aic), weight = exp(-0.5*delta_aic) / sum(exp(-0.5*delta_aic))) %>%
-    ungroup()
-  return(all_weights)
-=======
 #' Return normalized path for all operating systems
 #'
 #' @param ReferencePath a path to join with current working directory
@@ -33,7 +18,21 @@
   ReferencePath = normalizePath(ReferencePath)
   Path = normalizePath(file.path(BasePath, ReferencePath), mustWork = FALSE)
   return (Path)
->>>>>>> 833de336
+}
+
+#Get all model aic values and calculate akaike weights
+compile_aic_weights = function(forecast_folder='./predictions'){
+  model_aic_filenames = list.files(forecast_folder, full.names = TRUE, recursive = TRUE)
+  model_aic_filenames = model_aic_filenames[grepl('aic_weights',model_aic_filenames)]
+
+  all_model_aic = purrr::map(model_aic_filenames, ~read.csv(.x, na.strings = '', stringsAsFactors = FALSE)) %>% 
+    bind_rows()
+
+  all_weights = all_model_aic %>%
+    group_by(date,currency, level, species) %>%
+    mutate(delta_aic = aic-min(aic), weight = exp(-0.5*delta_aic) / sum(exp(-0.5*delta_aic))) %>%
+    ungroup()
+  return(all_weights)
 }
 
 #Create the ensemble model from all other forecasts
